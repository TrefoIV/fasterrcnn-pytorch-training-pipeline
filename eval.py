--- conflicted
+++ resolved
@@ -101,17 +101,12 @@
         if coco_model:
             COCO_91_CLASSES = data_configs['COCO_91_CLASSES']
             valid_dataset = create_valid_dataset(
-<<<<<<< HEAD
                 VALID_DIR_IMAGES, 
                 VALID_DIR_LABELS, 
                 IMAGE_SIZE, 
                 COCO_91_CLASSES, 
-                square_training=args['square_training']
-=======
-                VALID_DIR_IMAGES, VALID_DIR_LABELS, 
-                IMAGE_WIDTH, IMAGE_HEIGHT, COCO_91_CLASSES,
+                square_training=args['square_training'],
                 discard_negative=args["discard_negative"]
->>>>>>> 014473dd
             )
 
     # Load weights.
@@ -120,17 +115,12 @@
         checkpoint = torch.load(args['weights'], map_location=DEVICE)
         model.load_state_dict(checkpoint['model_state_dict'])
         valid_dataset = create_valid_dataset(
-<<<<<<< HEAD
             VALID_DIR_IMAGES, 
             VALID_DIR_LABELS, 
             IMAGE_SIZE, 
             CLASSES,
-            square_training=args['square_training']
-=======
-            VALID_DIR_IMAGES, VALID_DIR_LABELS, 
-            IMAGE_WIDTH, IMAGE_HEIGHT, CLASSES,
+            square_training=args['square_training'],
             discard_negative=args["discard_negative"]
->>>>>>> 014473dd
         )
     model.to(DEVICE).eval()
     
