--- conflicted
+++ resolved
@@ -101,17 +101,15 @@
         if coco_model:
             COCO_91_CLASSES = data_configs['COCO_91_CLASSES']
             valid_dataset = create_valid_dataset(
-<<<<<<< HEAD
                 VALID_DIR_IMAGES, VALID_DIR_LABELS, 
                 IMAGE_WIDTH, IMAGE_HEIGHT, COCO_91_CLASSES,
-                discard_negative=args["discard_negative"]
-=======
                 VALID_DIR_IMAGES, 
                 VALID_DIR_LABELS, 
                 IMAGE_SIZE, 
                 COCO_91_CLASSES, 
-                square_training=args['square_training']
->>>>>>> 5afa6f9e
+                square_training=args['square_training'],
+                discard_negative=args["discard_negative"]
+
             )
 
     # Load weights.
@@ -120,17 +118,15 @@
         checkpoint = torch.load(args['weights'], map_location=DEVICE)
         model.load_state_dict(checkpoint['model_state_dict'])
         valid_dataset = create_valid_dataset(
-<<<<<<< HEAD
             VALID_DIR_IMAGES, VALID_DIR_LABELS, 
             IMAGE_WIDTH, IMAGE_HEIGHT, CLASSES,
             discard_negative=args["discard_negative"]
-=======
             VALID_DIR_IMAGES, 
             VALID_DIR_LABELS, 
             IMAGE_SIZE, 
             CLASSES,
-            square_training=args['square_training']
->>>>>>> 5afa6f9e
+            square_training=args['square_training'],
+            discard_negative=args["discard_negative"]
         )
     model.to(DEVICE).eval()
     
