--- conflicted
+++ resolved
@@ -169,8 +169,6 @@
         help='url ysed to set up the distributed training'
     )
 
-<<<<<<< HEAD
-=======
     parser.add_argument(
         '-dw', '--disable-wandb',
         dest="disable_wandb",
@@ -178,7 +176,6 @@
         help='whether to use the wandb'
     )
 
->>>>>>> ed6c5f7d
     args = vars(parser.parse_args())
     return args
 
@@ -224,18 +221,12 @@
         IMAGE_WIDTH, IMAGE_HEIGHT, CLASSES,
         use_train_aug=args['use_train_aug'],
         mosaic=args['no_mosaic'],
-<<<<<<< HEAD
         discard_negative=args["discard_negative"]
-=======
->>>>>>> ed6c5f7d
     )
     valid_dataset = create_valid_dataset(
         VALID_DIR_IMAGES, VALID_DIR_LABELS, 
         IMAGE_WIDTH, IMAGE_HEIGHT, CLASSES,
-<<<<<<< HEAD
         discard_negative=args["discard_negative"]
-=======
->>>>>>> ed6c5f7d
     )
     print('Creating data loaders')
     if args['distributed']:
